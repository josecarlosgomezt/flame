# system settings
verbose_error: true
numCPUs: 2
<<<<<<< HEAD
mol_batch: series                     # series | objects | auto (not implemented!)
=======
mol_batch: series                    # series | objects | auto (not implemented!)
>>>>>>> 96b2756f

# input settings
input_type: molecule                  # molecule | data | ext_data
normalize_method:                     # null | standardize       
- standardize

ionize_method: null                   # null | moka
convert3D_method: null                # null | ETKDG
computeMD_method:                     # RDKit_properties | RDKit_md | padel | custom
- RDKit_properties

ext_input: false                      # external input source TRUE
model_set:                            # list of models used for producing input
- endpoint: MAGENTA                   # - model name
  version: 1                          # - model version
- endpoint: MAGENTA
  version: 2

# Output 
output_format:                        # JSON | TSV  (dump results to output.tsv and errors to error.tsv)
- JSON      
         
output_md: true                      # if true dump the MD generated to 'output_md.tsv'

# SDFile settings
<<<<<<< HEAD
SDFile_activity: activity            # str
SDFile_experimental: IC50            # str
SDFile_name: 
- GENERIC_NAME                       # str
=======
SDFile_activity: activity             # str
SDFile_experimental: IC50             # str
SDFile_name: 
- GENERIC_NAME             # str
>>>>>>> 96b2756f
- name

# TSV settings
TSV_activity: activity                # str
TSV_objnames: true                    # true if the object names are in the first column
TSV_varnames: true                    # true if the variable names are in the first row

# modeling settings
modelingToolkit: internal             # internal | R | KNIME
model: RF                             # RF | SVM
modelAutoscaling: false               # true | false
quantitative: true
tune: false

ModelValidationCV: loo
ModelValidationLC: false
ModelValidationN: 2
ModelValidationP: 1

# SVM settings
SVM_parameters:
  C: 1.0
  class_weight: balanced
  coef0: 0.0
  decision_function_shape: ovr
  degree: 3
  epsilon: 0.1
  gamma: auto
  kernel: rbf
  probability: false
  random_state: 46
  shrinking: true
  tol: 0.001

SVM_optimize:
  C:
  - 1
  - 10
  - 100
  class_weight:
  - null
  - balanced
  coef0:
  - 0.0
  - 0.8
  - 100.0
  degree:
  - 1
  - 3
  - 5
  gamma:
  - auto
  kernel:
  - rbf
  random_state:
  - 46

# RF settings
RF_parameters:
  class_weight: balanced
  max_depth: null
  max_features: sqrt
  n_estimators: 200
  n_jobs: -1
  oob_score: true
  random_state: 46

RF_optimize:
  class_weight:
  - null
  - balanced
  max_features:
  - sqrt
  - log2
  n_estimators: !!python/object/apply:builtins.range
  - 50
  - 200
  - 50
  oob_score:
  - true
  random_state:
  - 46

# conformal predictor settings
conformal: true
conformalSignificance: 0.2<|MERGE_RESOLUTION|>--- conflicted
+++ resolved
@@ -1,20 +1,17 @@
 # system settings
 verbose_error: true
 numCPUs: 2
-<<<<<<< HEAD
-mol_batch: series                     # series | objects | auto (not implemented!)
-=======
 mol_batch: series                    # series | objects | auto (not implemented!)
->>>>>>> 96b2756f
 
 # input settings
-input_type: molecule                  # molecule | data | ext_data
-normalize_method:                     # null | standardize       
-- standardize
+input_type: molecule                  # molecule | data
+normalize_method: 
+- standardize                         # null | standardize
 
 ionize_method: null                   # null | moka
 convert3D_method: null                # null | ETKDG
-computeMD_method:                     # RDKit_properties | RDKit_md | padel | custom
+computeMD_method:                     # RDKit_properties | RDKit_md | custom
+- RDKit_md
 - RDKit_properties
 
 ext_input: false                      # external input source TRUE
@@ -25,24 +22,15 @@
   version: 2
 
 # Output 
-output_format:                        # JSON | TSV  (dump results to output.tsv and errors to error.tsv)
-- JSON      
-         
-output_md: true                      # if true dump the MD generated to 'output_md.tsv'
+output_format:                        # JSON | TSV
+- JSON
+- TSV 
+output_md: false                      # if true dump the MD generated to 'output_md.tsv'
 
 # SDFile settings
-<<<<<<< HEAD
-SDFile_activity: activity            # str
-SDFile_experimental: IC50            # str
-SDFile_name: 
-- GENERIC_NAME                       # str
-=======
 SDFile_activity: activity             # str
 SDFile_experimental: IC50             # str
-SDFile_name: 
-- GENERIC_NAME             # str
->>>>>>> 96b2756f
-- name
+SDFile_name: GENERIC_NAME             # str
 
 # TSV settings
 TSV_activity: activity                # str
@@ -52,8 +40,8 @@
 # modeling settings
 modelingToolkit: internal             # internal | R | KNIME
 model: RF                             # RF | SVM
-modelAutoscaling: false               # true | false
-quantitative: true
+modelAutoscaling: true                # true | false
+quantitative: false
 tune: false
 
 ModelValidationCV: loo
@@ -126,5 +114,5 @@
   - 46
 
 # conformal predictor settings
-conformal: true
+conformal: false
 conformalSignificance: 0.2