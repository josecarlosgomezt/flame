--- conflicted
+++ resolved
@@ -1,4 +1,3 @@
-<<<<<<< HEAD
 # system settings
 verbose_error: true
 numCPUs: 2
@@ -171,178 +170,4 @@
 
 # conformal predictor settings
 conformal: true
-conformalSignificance: 0.20
-=======
-# system settings
-verbose_error: true
-numCPUs: 2
-mol_batch: series                    # series | objects | auto (not implemented!)
-
-# input settings
-input_type: molecule                  # molecule | data | ext_data
-normalize_method:                     # null | standardize       
-- standardize
-
-ionize_method: null                   # null | moka
-convert3D_method: null                # null | ETKDG
-computeMD_method:                     # RDKit_properties | RDKit_md | padel | custom
-- RDKit_md
-
-ext_input: false                      # external input source TRUE
-model_set:                            # list of models used for producing input
-- endpoint: MAGENTA                   # - model name
-  version: 1                          # - model version
-- endpoint: MAGENTA
-  version: 2
-
-# Output 
-output_format:                        # JSON | TSV  (dump results to output.tsv and errors to error.tsv)
-- JSON      
-         
-output_md: true                      # if true dump the MD generated to 'output_md.tsv'
-
-# SDFile settings
-SDFile_activity: activity             # str
-SDFile_experimental: IC50             # str
-SDFile_name:                          # str
-- GENERIC_NAME                        
-- name
-
-# TSV settings
-TSV_activity: activity                # str
-TSV_objnames: true                    # true if the object names are in the first column
-TSV_varnames: true                    # true if the variable names are in the first row
-
-# modeling settings
-
-modelingToolkit: internal             # internal | R | KNIME
-model: PLSR                             # RF | SVM | GNB | PLSR | PLSDA
-modelAutoscaling: true               # true | false
-quantitative: true
-tune: true
-
-ModelValidationCV: loo
-ModelValidationLC: false
-ModelValidationN: 2
-ModelValidationP: 1
-
-# SVM settings
-SVM_parameters:
-  C: 1.0
-  class_weight: balanced
-  coef0: 0.0
-  decision_function_shape: ovr
-  degree: 3
-  epsilon: 0.1
-  gamma: auto
-  kernel: rbf
-  probability: false
-  random_state: 46
-  shrinking: true
-  tol: 0.001
-
-SVM_optimize:
-  C:
-  - 1
-  - 10
-  - 100
-  class_weight:
-  - null
-  - balanced
-  coef0:
-  - 0.0
-  - 0.8
-  - 100.0
-  degree:
-  - 1
-  - 3
-  - 5
-  gamma:
-  - auto
-  kernel:
-  - rbf
-  random_state:
-  - 46
-
-# RF settings
-RF_parameters:
-  class_weight: balanced
-  max_depth: null
-  max_features: sqrt
-  n_estimators: 200
-  n_jobs: -1
-  oob_score: true
-  random_state: 46
-
-RF_optimize:
-  class_weight:
-  - null
-  - balanced
-  max_features:
-  - sqrt
-  - log2
-  n_estimators: !!python/object/apply:builtins.range
-  - 50
-  - 200
-  - 50
-  oob_score:
-  - true
-  random_state:
-  - 46
-
-#GNB settings
-GNB_parameters:
-  priors: null
-
-#PLSR settings
-PLSR_parameters:
-  scale: false
-  tol: 0.000006
-  n_components: 3
-  # Manual optimization returns the MCC for the diffent
-  # number of latent variables considered in 
-  # n_components (below) with the best threshold for
-  # optimum MCC. auto uses sk-learn gridsearch
-  # with the same paramters.
-  optimize: manual   # manual | auto  
-
-PLSR_optimize:
-  n_components:
-  - 1
-  - 2
-  - 3
-  - 4
-  - 5
-  - 6
-  - 7
-
-#PLSDA settings
-PLSDA_parameters:
-  scale: false
-  tol: 0.000006
-  n_components: 2
-  threshold: null
-  # Manual optimization returns the MCC for the diffent
-  # number of latent variables considered in 
-  # n_components (below) with the best threshold for
-  # optimum MCC. auto uses sk-learn gridsearch
-  # with the same paramters.
-  optimize: manual   # manual | auto  
-
-PLSDA_optimize:
-  n_components:
-  - 1
-  - 2
-  - 3
-  - 4
-  - 5
-  - 6
-  threshold:
-  - 0.6
-  - 0.4
-  - 0.5
-
-# conformal predictor settings
-conformal: false
-conformalSignificance: 0.20
->>>>>>> 964e18d2
+conformalSignificance: 0.20