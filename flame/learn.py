--- conflicted
+++ resolved
@@ -153,16 +153,7 @@
         with open(model_pkl_path, 'wb') as handle:
             pickle.dump(model, handle, protocol=pickle.HIGHEST_PROTOCOL)
         LOG.debug('Model saved as:{}'.format(model_pkl_path))
-<<<<<<< HEAD
-        # save model info for informative purposes
-        info_pkl_path = os.path.join(self.parameters['model_path'], 'info.pkl')
-        with open(info_pkl_path, 'wb') as handle:
-            pickle.dump([self.results['model_build'], self.results['model_validate']], handle)
-        LOG.debug('Model information saved as:{}'.format(info_pkl_path))
-=======
-        
 
->>>>>>> 46817305
         return
 
     def run(self):
