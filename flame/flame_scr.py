--- conflicted
+++ resolved
@@ -95,14 +95,12 @@
         success, results = manage.action_dir()
     elif args.action == 'info':
         success, results = manage.action_info(args.endpoint, version)
-<<<<<<< HEAD
+    
+    elif args.action == 'results':
+        success, results = manage.action_results(args.endpoint, version)
     
     else: 
         raise ValueError("Specified action does not exist.")
-=======
-    elif args.action == 'results':
-        success, results = manage.action_results(args.endpoint, version)
->>>>>>> 13ef6699
 
     # print('flame : ', results)
 
